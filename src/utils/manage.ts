--- conflicted
+++ resolved
@@ -4,11 +4,8 @@
 
 import { spawnLocalStack } from "./cli.ts";
 import { exec } from "./exec.ts";
-<<<<<<< HEAD
+import { checkIsLicenseValid } from "./license.ts";
 import { spawn } from "./spawn.ts";
-=======
-import { checkIsLicenseValid } from "./license.ts";
->>>>>>> b049377f
 import type { Telemetry } from "./telemetry.ts";
 
 export type LocalstackStatus = "running" | "starting" | "stopping" | "stopped";
